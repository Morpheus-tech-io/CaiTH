--- conflicted
+++ resolved
@@ -19,15 +19,8 @@
     "lucide-react": "^0.460.0",
     "mapbox-gl": "^3.8.0",
     "next": "^14.2.18",
-<<<<<<< HEAD
-    "next-auth": "^4.24.10",
-    "react": "^18.2.0",
-    "react-dom": "^18.2.0",
-    "react-icons": "^5.3.0",
-=======
     "react": "^18.3.1",
     "react-dom": "^18.3.1",
->>>>>>> 5e79f8cb
     "tailwind-merge": "^2.5.5",
     "tailwindcss-animate": "^1.0.7",
     "zustand": "^4.4.7"
