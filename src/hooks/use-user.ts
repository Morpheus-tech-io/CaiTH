import { useQuery } from '@tanstack/react-query';
import { useSession } from 'next-auth/react';
<<<<<<< HEAD
import { User as UserProfile } from '@/types/user';
=======
import { UserProfile } from '@/types/user';
import { UserProfileInput } from '@/types/user';
>>>>>>> 066a3c59

export function useUserProfile(p0: { enabled: boolean; }) {
    const { data: session } = useSession();
    const email = session?.user?.email;

    const {
        data: profile,
        isLoading,
        error,
        refetch // 解构 refetch 方法
    } = useQuery({
        queryKey: ['userProfile', email],
        queryFn: async () => {
            if (!email) throw new Error('No email found in session');

            const response = await fetch(
                `${process.env.NEXT_PUBLIC_HASURA_REST_API}/userprofile?email=${encodeURIComponent(email)}`,
                {
                    headers: {
                        'x-hasura-admin-secret': process.env.NEXT_PUBLIC_HASURA_ADMIN_SECRET || '',
                    },
                }
            );

            if (!response.ok) {
                throw new Error('Failed to fetch profile');
            }


            const data = await response.json();

            // 检查用户数据是否存在，如果不存在抛出错误
            if (!data.users[0] || data.users.length === 0) {
                throw new Error('No user profile found');
            }
            console.log("11111111111111111111111111111", data.users[0]);
            return data.users[0] as UserProfile; // 返回用户数据

        },
        enabled: !!email, // 只在有 email 时执行查询
    });

    return {
        profile,
        isLoading,
        error,
        refetch // 暴露 refetch 方法
    };
}



export async function createUserProfile(userProfile: UserProfileInput) {
    const apiUrl = `${process.env.NEXT_PUBLIC_HASURA_REST_API}/createuserprofile`;

    const response = await fetch(apiUrl, {
        method: 'POST',
        headers: {
            'Content-Type': 'application/json',
            'x-hasura-admin-secret': process.env.NEXT_PUBLIC_HASURA_ADMIN_SECRET || '',
        },
        body: JSON.stringify(userProfile),
    });

    if (!response.ok) {
        throw new Error('创建用户配置失败');
    }

    return await response.json();
};


export async function modifyUserProfile(email: string, updates: Partial<UserProfileInput>) {

    const response = await fetch(
        `${process.env.NEXT_PUBLIC_HASURA_REST_API}/modifyuserprofile`,
        {
            method: 'PATCH',
            headers: {
                'Content-Type': 'application/json',
                'x-hasura-admin-secret': process.env.NEXT_PUBLIC_HASURA_ADMIN_SECRET || '',
            },
            body: JSON.stringify({
                email,        // 用于标识用户
                ...updates,   // 将更新的字段直接展开
            }),
        }
    );

    if (!response.ok) {
        throw new Error('Failed to modify user profile');
    }

    const data = await response.json();
    return data;
}<|MERGE_RESOLUTION|>--- conflicted
+++ resolved
@@ -1,11 +1,7 @@
 import { useQuery } from '@tanstack/react-query';
 import { useSession } from 'next-auth/react';
-<<<<<<< HEAD
-import { User as UserProfile } from '@/types/user';
-=======
 import { UserProfile } from '@/types/user';
 import { UserProfileInput } from '@/types/user';
->>>>>>> 066a3c59
 
 export function useUserProfile(p0: { enabled: boolean; }) {
     const { data: session } = useSession();
