--- conflicted
+++ resolved
@@ -84,14 +84,9 @@
           hint: input.hint,
           latitude: input.latitude,
           longitude: input.longitude,
-<<<<<<< HEAD
-          status: "ACTIVE",
-        },
-=======
           status: 'ACTIVE',
           image_url: input.image_url 
         }
->>>>>>> cf4fe68f
       };
 
       return graphqlClient.request(CREATE_TREASURE, variables);
