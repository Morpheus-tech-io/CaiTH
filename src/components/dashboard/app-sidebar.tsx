"use client";
<<<<<<< HEAD

// import { ChevronDown, Building, User } from "lucide-react";
// import {
//   Sidebar,
//   SidebarHeader,
//   SidebarContent,
//   SidebarFooter,
//   SidebarGroup,
//   SidebarGroupContent,
//   SidebarGroupLabel,
//   SidebarMenu,
//   SidebarMenuButton,
//   SidebarMenuItem,
//   SidebarTrigger,
// } from "@/components/dashboard/sidebar";
// import {
//   DropdownMenu,
//   DropdownMenuTrigger,
//   DropdownMenuContent,
//   DropdownMenuItem,
//   DropdownMenuSeparator,
// } from "@/components/dashboard/dropdown-menu";
// import { SearchCity } from "./searchcity";

// // 菜单项
// const items = [
//   { title: "Home", url: "#", icon: null },
//   { title: "Inbox", url: "#", icon: null },
// ];

// export function AppSidebar() {
//   return (
//     <>
//       <Sidebar>
//         {/* 头部下拉菜单 */}
//         <SidebarHeader>
//           <div className="flex items-center gap-2 p-4">
//             <Building className="w-6 h-6" />
//             <div className="flex-1">
//               <DropdownMenu>
//                 <DropdownMenuTrigger asChild>
//                   <SidebarMenuButton className="flex justify-between items-center w-full">
//                     <div className="flex flex-col text-left">
//                       <span className="text-sm font-medium">Acme Inc</span>
//                       <span className="text-xs text-muted-foreground">
//                         Enterprise
//                       </span>
//                     </div>
//                     <ChevronDown className="ml-2" />
//                   </SidebarMenuButton>
//                 </DropdownMenuTrigger>
//                 <DropdownMenuContent className="w-56">
//                   <DropdownMenuItem>
//                     <span>Acme Inc</span>
//                   </DropdownMenuItem>
//                   <DropdownMenuItem>
//                     <span>Acme Corp.</span>
//                   </DropdownMenuItem>
//                   <DropdownMenuItem>
//                     <span>Evil Corp.</span>
//                   </DropdownMenuItem>
//                   <DropdownMenuSeparator />
//                   <DropdownMenuItem>
//                     <span>Add Team</span>
//                   </DropdownMenuItem>
//                 </DropdownMenuContent>
//               </DropdownMenu>
//             </div>
//           </div>
//         </SidebarHeader>

//         {/* 侧边栏内容 */}
//         <SidebarContent>
//           {/* 搜索城市组件 */}
//           <SearchCity />

//           {/* 现有菜单项 */}
//           <SidebarGroup>
//             <SidebarGroupLabel>Menu</SidebarGroupLabel>
//             <SidebarGroupContent>
//               <SidebarMenu>
//                 {items.map((item) => (
//                   <SidebarMenuItem key={item.title}>
//                     <SidebarMenuButton asChild>
//                       <a href={item.url}>
//                         <span>{item.title}</span>
//                       </a>
//                     </SidebarMenuButton>
//                   </SidebarMenuItem>
//                 ))}
//               </SidebarMenu>
//             </SidebarGroupContent>
//           </SidebarGroup>
//         </SidebarContent>

//         {/* 底部下拉菜单 */}
//         <SidebarFooter>
//           <div className="flex items-center gap-2 p-4">
//             <User className="w-6 h-6" />
//             <div className="flex-1">
//               <DropdownMenu>
//                 <DropdownMenuTrigger asChild>
//                   <SidebarMenuButton className="flex justify-between items-center w-full">
//                     <div className="flex flex-col text-left">
//                       <span className="text-sm font-medium">shadcn</span>
//                       <span className="text-xs text-muted-foreground">
//                         m@example.com
//                       </span>
//                     </div>
//                     <ChevronDown className="ml-2" />
//                   </SidebarMenuButton>
//                 </DropdownMenuTrigger>
//                 <DropdownMenuContent className="w-56">
//                   <DropdownMenuItem>
//                     <span>Upgrade to Pro</span>
//                   </DropdownMenuItem>
//                   <DropdownMenuSeparator />
//                   <DropdownMenuItem>
//                     <span>Account</span>
//                   </DropdownMenuItem>
//                   <DropdownMenuItem>
//                     <span>Billing</span>
//                   </DropdownMenuItem>
//                   <DropdownMenuItem>
//                     <span>Notifications</span>
//                   </DropdownMenuItem>
//                   <DropdownMenuSeparator />
//                   <DropdownMenuItem>
//                     <span>Log out</span>
//                   </DropdownMenuItem>
//                 </DropdownMenuContent>
//               </DropdownMenu>
//             </div>
//           </div>
//         </SidebarFooter>
//       </Sidebar>

//       {/* 侧边栏触发器 */}
//       <SidebarTrigger />
//     </>
//   );
// }

"use client";

import {
  DropdownMenu,
  DropdownMenuContent,
  DropdownMenuItem,
  DropdownMenuSeparator,
  DropdownMenuTrigger,
} from "@/components/dashboard/dropdown-menu";
=======
import { useSession } from "next-auth/react";
import { usePathname } from "next/navigation";
import { signOut } from "next-auth/react";

import { ChevronDown, Building, User, Link } from "lucide-react";
import { AiFillHome } from "react-icons/ai";
import { FaMapMarkedAlt } from "react-icons/fa";
>>>>>>> 066a3c59
import {
  Sidebar,
  SidebarContent,
  SidebarFooter,
  SidebarGroup,
  SidebarGroupContent,
  SidebarGroupLabel,
  SidebarHeader,
  SidebarMenu,
  SidebarMenuButton,
  SidebarMenuItem,
  SidebarTrigger,
} from "@/components/dashboard/sidebar";
import { Building, ChevronDown, User } from "lucide-react";
import {signOut, useSession} from "next-auth/react";
import { AISidebarDialog } from "./ai-dialog";
import { SearchCity } from "./searchcity";
import { TreasureListDropdown } from "./TreasureListDropdown";

const items = [
  { title: "Home", url: "/dashboard", icon: <AiFillHome /> },
  { title: "Map", url: "/main/dashboard", icon: <FaMapMarkedAlt /> },
];

export function AppSidebar() {
<<<<<<< HEAD

  const { data: session } = useSession();
=======
  const { data: session, status } = useSession();
  const pathname = usePathname(); // 获取当前路
>>>>>>> 066a3c59

  return (
    <>
      <Sidebar>
        {/* 头部下拉菜单 */}
        <SidebarHeader>
          <div className="flex items-center gap-2 p-4">
            <Building className="w-6 h-6" />
            <div className="flex-1">
              <DropdownMenu>
                <DropdownMenuTrigger asChild>
                  <SidebarMenuButton className="flex justify-between items-center w-full">
                    <div className="flex flex-col text-left">
                      <span className="text-sm font-medium">Acme Inc</span>
                      <span className="text-xs text-muted-foreground">
                        Enterprise
                      </span>
                    </div>
                    <ChevronDown className="ml-2" />
                  </SidebarMenuButton>
                </DropdownMenuTrigger>
                <DropdownMenuContent className="w-56">
                  <DropdownMenuItem>
                    <span>Acme Inc</span>
                  </DropdownMenuItem>
                  <DropdownMenuItem>
                    <span>Acme Corp.</span>
                  </DropdownMenuItem>
                  <DropdownMenuItem>
                    <span>Evil Corp.</span>
                  </DropdownMenuItem>
                  <DropdownMenuSeparator />
                  <DropdownMenuItem>
                    <span>Add Team</span>
                  </DropdownMenuItem>
                </DropdownMenuContent>
              </DropdownMenu>
            </div>
          </div>
        </SidebarHeader>

        {/* 侧边栏内容 */}
        <SidebarContent>
          {/* 搜索城市组件 */}
          <SearchCity />

          <AISidebarDialog />

          {/* 现有菜单项 */}
          <SidebarGroup>
            <SidebarGroupLabel>Menu</SidebarGroupLabel>
            <SidebarGroupContent>
              <SidebarMenu>
                {items.map((item) => (
                  <SidebarMenuItem key={item.title}>
                    <SidebarMenuButton asChild>
                      <a href={item.url}
                        className={`flex items-center gap-2 ${pathname === item.url
                          ? "bg-sidebar-accent text-sidebar-accent-foreground font-medium"
                          : "hover:bg-sidebar-accent hover:text-sidebar-accent-foreground"
                          }`}>
                        <span className="text-xl">{item.icon}</span>
                        <span>{item.title}</span>
                      </a>
                    </SidebarMenuButton>
                  </SidebarMenuItem>
                ))}
              </SidebarMenu>
            </SidebarGroupContent>
          </SidebarGroup>

          <SidebarGroup>
            <SidebarGroupLabel>Treasures</SidebarGroupLabel>
            <SidebarGroupContent>
              {/* Treasure List */}
              <TreasureListDropdown />

              {/* Found Treasures */}
              <div className="flex items-center justify-between px-4 py-2 cursor-pointer hover:bg-gray-100 rounded-md mt-2">
                <span className="text-sm font-medium">Found</span>
              </div>
            </SidebarGroupContent>
          </SidebarGroup>
          {/* 宝藏信息组 */}
        </SidebarContent>

        {/* 底部下拉菜单 */}
        <SidebarFooter>
          <div className="flex items-center gap-2 p-4">
            {session?.user?.image ? (
              <img
                src={session.user.image}
                alt="User"
                className="w-6 h-6 rounded-full"
              />
            ) : (
              <User className="w-6 h-6" />
            )}
            <div className="flex-1">
              <DropdownMenu>
                <DropdownMenuTrigger asChild>
                  <SidebarMenuButton className="flex justify-between items-center w-full">
                    <div className="flex flex-col text-left">
                      <span className="text-sm font-medium">
                        {session?.user?.name || "user"}
                      </span>
                      <span className="text-xs text-muted-foreground">
                        {session?.user?.email || ""}
                      </span>
                    </div>
                    <ChevronDown className="ml-2" />
                  </SidebarMenuButton>
                </DropdownMenuTrigger>
                <DropdownMenuContent className="w-56">
                  <DropdownMenuItem>
                    <span>Upgrade to Pro</span>
                  </DropdownMenuItem>
                  <DropdownMenuSeparator />
                  <DropdownMenuItem>
                    <span>Account</span>
                  </DropdownMenuItem>
                  <DropdownMenuItem>
                    <span>Billing</span>
                  </DropdownMenuItem>
                  <DropdownMenuItem>
                    <span>Notifications</span>
                  </DropdownMenuItem>
                  <DropdownMenuSeparator />
                  <DropdownMenuItem onSelect={() => signOut()}>
                    <span>Log out</span>
                  </DropdownMenuItem>
                </DropdownMenuContent>
              </DropdownMenu>
            </div>
          </div>
        </SidebarFooter>
      </Sidebar>

      {/* 侧边栏触发器 */}
      <SidebarTrigger />
    </>
  );
}<|MERGE_RESOLUTION|>--- conflicted
+++ resolved
@@ -1,158 +1,4 @@
 "use client";
-<<<<<<< HEAD
-
-// import { ChevronDown, Building, User } from "lucide-react";
-// import {
-//   Sidebar,
-//   SidebarHeader,
-//   SidebarContent,
-//   SidebarFooter,
-//   SidebarGroup,
-//   SidebarGroupContent,
-//   SidebarGroupLabel,
-//   SidebarMenu,
-//   SidebarMenuButton,
-//   SidebarMenuItem,
-//   SidebarTrigger,
-// } from "@/components/dashboard/sidebar";
-// import {
-//   DropdownMenu,
-//   DropdownMenuTrigger,
-//   DropdownMenuContent,
-//   DropdownMenuItem,
-//   DropdownMenuSeparator,
-// } from "@/components/dashboard/dropdown-menu";
-// import { SearchCity } from "./searchcity";
-
-// // 菜单项
-// const items = [
-//   { title: "Home", url: "#", icon: null },
-//   { title: "Inbox", url: "#", icon: null },
-// ];
-
-// export function AppSidebar() {
-//   return (
-//     <>
-//       <Sidebar>
-//         {/* 头部下拉菜单 */}
-//         <SidebarHeader>
-//           <div className="flex items-center gap-2 p-4">
-//             <Building className="w-6 h-6" />
-//             <div className="flex-1">
-//               <DropdownMenu>
-//                 <DropdownMenuTrigger asChild>
-//                   <SidebarMenuButton className="flex justify-between items-center w-full">
-//                     <div className="flex flex-col text-left">
-//                       <span className="text-sm font-medium">Acme Inc</span>
-//                       <span className="text-xs text-muted-foreground">
-//                         Enterprise
-//                       </span>
-//                     </div>
-//                     <ChevronDown className="ml-2" />
-//                   </SidebarMenuButton>
-//                 </DropdownMenuTrigger>
-//                 <DropdownMenuContent className="w-56">
-//                   <DropdownMenuItem>
-//                     <span>Acme Inc</span>
-//                   </DropdownMenuItem>
-//                   <DropdownMenuItem>
-//                     <span>Acme Corp.</span>
-//                   </DropdownMenuItem>
-//                   <DropdownMenuItem>
-//                     <span>Evil Corp.</span>
-//                   </DropdownMenuItem>
-//                   <DropdownMenuSeparator />
-//                   <DropdownMenuItem>
-//                     <span>Add Team</span>
-//                   </DropdownMenuItem>
-//                 </DropdownMenuContent>
-//               </DropdownMenu>
-//             </div>
-//           </div>
-//         </SidebarHeader>
-
-//         {/* 侧边栏内容 */}
-//         <SidebarContent>
-//           {/* 搜索城市组件 */}
-//           <SearchCity />
-
-//           {/* 现有菜单项 */}
-//           <SidebarGroup>
-//             <SidebarGroupLabel>Menu</SidebarGroupLabel>
-//             <SidebarGroupContent>
-//               <SidebarMenu>
-//                 {items.map((item) => (
-//                   <SidebarMenuItem key={item.title}>
-//                     <SidebarMenuButton asChild>
-//                       <a href={item.url}>
-//                         <span>{item.title}</span>
-//                       </a>
-//                     </SidebarMenuButton>
-//                   </SidebarMenuItem>
-//                 ))}
-//               </SidebarMenu>
-//             </SidebarGroupContent>
-//           </SidebarGroup>
-//         </SidebarContent>
-
-//         {/* 底部下拉菜单 */}
-//         <SidebarFooter>
-//           <div className="flex items-center gap-2 p-4">
-//             <User className="w-6 h-6" />
-//             <div className="flex-1">
-//               <DropdownMenu>
-//                 <DropdownMenuTrigger asChild>
-//                   <SidebarMenuButton className="flex justify-between items-center w-full">
-//                     <div className="flex flex-col text-left">
-//                       <span className="text-sm font-medium">shadcn</span>
-//                       <span className="text-xs text-muted-foreground">
-//                         m@example.com
-//                       </span>
-//                     </div>
-//                     <ChevronDown className="ml-2" />
-//                   </SidebarMenuButton>
-//                 </DropdownMenuTrigger>
-//                 <DropdownMenuContent className="w-56">
-//                   <DropdownMenuItem>
-//                     <span>Upgrade to Pro</span>
-//                   </DropdownMenuItem>
-//                   <DropdownMenuSeparator />
-//                   <DropdownMenuItem>
-//                     <span>Account</span>
-//                   </DropdownMenuItem>
-//                   <DropdownMenuItem>
-//                     <span>Billing</span>
-//                   </DropdownMenuItem>
-//                   <DropdownMenuItem>
-//                     <span>Notifications</span>
-//                   </DropdownMenuItem>
-//                   <DropdownMenuSeparator />
-//                   <DropdownMenuItem>
-//                     <span>Log out</span>
-//                   </DropdownMenuItem>
-//                 </DropdownMenuContent>
-//               </DropdownMenu>
-//             </div>
-//           </div>
-//         </SidebarFooter>
-//       </Sidebar>
-
-//       {/* 侧边栏触发器 */}
-//       <SidebarTrigger />
-//     </>
-//   );
-// }
-
-"use client";
-
-import {
-  DropdownMenu,
-  DropdownMenuContent,
-  DropdownMenuItem,
-  DropdownMenuSeparator,
-  DropdownMenuTrigger,
-} from "@/components/dashboard/dropdown-menu";
-=======
 import { useSession } from "next-auth/react";
 import { usePathname } from "next/navigation";
 import { signOut } from "next-auth/react";
@@ -160,23 +6,26 @@
 import { ChevronDown, Building, User, Link } from "lucide-react";
 import { AiFillHome } from "react-icons/ai";
 import { FaMapMarkedAlt } from "react-icons/fa";
->>>>>>> 066a3c59
 import {
   Sidebar,
+  SidebarHeader,
   SidebarContent,
   SidebarFooter,
   SidebarGroup,
   SidebarGroupContent,
   SidebarGroupLabel,
-  SidebarHeader,
   SidebarMenu,
   SidebarMenuButton,
   SidebarMenuItem,
   SidebarTrigger,
 } from "@/components/dashboard/sidebar";
-import { Building, ChevronDown, User } from "lucide-react";
-import {signOut, useSession} from "next-auth/react";
-import { AISidebarDialog } from "./ai-dialog";
+import {
+  DropdownMenu,
+  DropdownMenuTrigger,
+  DropdownMenuContent,
+  DropdownMenuItem,
+  DropdownMenuSeparator,
+} from "@/components/dashboard/dropdown-menu";
 import { SearchCity } from "./searchcity";
 import { TreasureListDropdown } from "./TreasureListDropdown";
 
@@ -186,13 +35,8 @@
 ];
 
 export function AppSidebar() {
-<<<<<<< HEAD
-
-  const { data: session } = useSession();
-=======
   const { data: session, status } = useSession();
   const pathname = usePathname(); // 获取当前路
->>>>>>> 066a3c59
 
   return (
     <>
@@ -239,9 +83,7 @@
           {/* 搜索城市组件 */}
           <SearchCity />
 
-          <AISidebarDialog />
-
-          {/* 现有菜单项 */}
+          {/* 菜单组 */}
           <SidebarGroup>
             <SidebarGroupLabel>Menu</SidebarGroupLabel>
             <SidebarGroupContent>
